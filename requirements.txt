--- conflicted
+++ resolved
@@ -1,10 +1,6 @@
 gspread>=0.6.2
 oauth2client>=4.1.1
-<<<<<<< HEAD
-elkai>=0.0.7
+elkai==0.0.7  # 0.0.9 is broken
 networkx
-=======
-elkai==0.0.7  # 0.0.9 is broken
->>>>>>> d6e3d9fd
 numpy>=1.16.3
 absl-py